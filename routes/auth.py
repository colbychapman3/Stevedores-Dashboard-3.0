--- conflicted
+++ resolved
@@ -23,21 +23,16 @@
     User = create_user_model(db)
     return db, User
 
-from app import InputValidator, limiter
-
 @auth_bp.route('/login', methods=['GET', 'POST'])
-@limiter.limit("5 per minute")
 def login():
     """User login endpoint"""
     if request.method == 'GET':
         if current_user.is_authenticated:
             return redirect(url_for('dashboard'))
         return render_template('auth/login.html')
-
+    
     # Handle POST request
     try:
-<<<<<<< HEAD
-=======
         print(f"[DEBUG] Login attempt started")
         
         # SECURITY FIX: Validate CSRF token for non-JSON requests
@@ -53,56 +48,67 @@
         db, User = get_db_and_models()
         print(f"[DEBUG] Got database and User model")
         
->>>>>>> 4bf8d512
         if request.is_json:
             data = request.get_json()
+            email = data.get('email', '').strip().lower()
+            password = data.get('password', '')
+            print(f"[DEBUG] JSON request - email: {email}")
         else:
-            data = request.form.to_dict()
-
-        validator = InputValidator(data)
-        validator.validate_email('email')
-        validator.validate_password('password')
-
-        if validator.errors:
+            email = request.form.get('email', '').strip().lower()
+            password = request.form.get('password', '')
+            print(f"[DEBUG] Form request - email: {email}")
+        
+        # Validate input
+        if not email or not password:
+            print(f"[DEBUG] Missing email or password")
             if request.is_json:
-                return jsonify({'errors': validator.errors}), 400
-            for error in validator.errors.values():
-                flash(error, 'error')
+                return jsonify({'error': 'Email and password are required'}), 400
+            flash('Email and password are required', 'error')
             return render_template('auth/login.html')
-
-        sanitized_data = validator.get_sanitized_data()
-        email = sanitized_data.get('email').strip().lower()
-        password = sanitized_data.get('password')
-
-        db, User = get_db_and_models()
         
         # Find user
+        print(f"[DEBUG] Looking up user with email: {email}")
         user = User.query.filter_by(email=email).first()
-
-        if user and user.check_password(password) and user.is_active:
-            login_user(user, remember=True)
-            user.update_last_login()
-            session['ip_address'] = request.remote_addr
-            session['user_agent'] = request.headers.get('User-Agent')
-
-            if request.is_json:
-                return jsonify({
-                    'success': True,
-                    'user': user.to_dict(),
-                    'redirect_url': url_for('dashboard')
-                })
-            return redirect(url_for('dashboard'))
-
+        print(f"[DEBUG] User found: {user is not None}")
+        
+        if user:
+            print(f"[DEBUG] User exists - is_active: {user.is_active}")
+            password_valid = user.check_password(password)
+            print(f"[DEBUG] Password check result: {password_valid}")
+            
+            if password_valid and user.is_active:
+                print(f"[DEBUG] Authentication successful, logging in user")
+                login_user(user, remember=True)
+                user.update_last_login()
+                print(f"[DEBUG] User logged in successfully")
+                
+                if request.is_json:
+                    return jsonify({
+                        'success': True,
+                        'user': user.to_dict(),
+                        'redirect_url': url_for('dashboard')
+                    })
+                return redirect(url_for('dashboard'))
+            else:
+                print(f"[DEBUG] Authentication failed - password_valid: {password_valid}, is_active: {user.is_active}")
+        else:
+            print(f"[DEBUG] No user found with email: {email}")
+        
         error_msg = 'Invalid email or password'
         if request.is_json:
             return jsonify({'error': error_msg}), 401
         flash(error_msg, 'error')
         return render_template('auth/login.html')
-
-    except Exception as e:
+            
+    except Exception as e:
+        print(f"[DEBUG] Exception during login: {str(e)}")
+        print(f"[DEBUG] Exception type: {type(e).__name__}")
+        import traceback
+        print(f"[DEBUG] Traceback: {traceback.format_exc()}")
+        
         error_msg = f'Login failed: {str(e)}'
         if request.is_json:
-            return jsonify({'error': error_msg}), 500
+            return jsonify({'error': error_msg, 'debug': str(e)}), 500
         flash(error_msg, 'error')
         return render_template('auth/login.html')
 
@@ -115,15 +121,12 @@
     return redirect(url_for('index'))
 
 @auth_bp.route('/api/user')
-@login_required
+@login_required  
 def current_user_info():
     """Get current user information (API endpoint)"""
     return jsonify({
         'user': current_user.to_dict(),
         'authenticated': True
-<<<<<<< HEAD
-    })
-=======
     })
 
 # JWT API Authentication Endpoints (Phase 2)
@@ -406,5 +409,4 @@
         return jsonify({
             'error': str(e),
             'exception_type': type(e).__name__
-        })
->>>>>>> 4bf8d512
+        })