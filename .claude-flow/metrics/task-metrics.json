--- conflicted
+++ resolved
@@ -1,18 +1,10 @@
 [
   {
-<<<<<<< HEAD
-    "id": "cmd-hooks-1754444120156",
-    "type": "hooks",
-    "success": true,
-    "duration": 36.85723500000006,
-    "timestamp": 1754444120193,
-=======
     "id": "cmd-hooks-1755006674249",
     "type": "hooks",
     "success": true,
     "duration": 29.769198999999958,
     "timestamp": 1755006674279,
->>>>>>> 97d5d500
     "metadata": {}
   }
 ]