--- conflicted
+++ resolved
@@ -14,10 +14,6 @@
 from flask_login import LoginManager, login_required, current_user, login_user, logout_user
 from flask_wtf.csrf import CSRFProtect
 from werkzeug.security import check_password_hash, generate_password_hash
-from flask_talisman import Talisman
-from flask_limiter import Limiter
-from flask_limiter.util import get_remote_address
-import bleach
 
 # Python version compatibility check
 if sys.version_info < (3, 12):
@@ -88,116 +84,6 @@
 csrf = CSRFProtect(app)
 login_manager = LoginManager(app)
 
-<<<<<<< HEAD
-# Security headers with Talisman
-talisman = Talisman(
-    app,
-    content_security_policy={
-        'default-src': '\'self\'',
-        'script-src': '\'self\' \'nonce\'',
-        'style-src': '\'self\' \'unsafe-inline\'',
-        'img-src': '\'self\' data:',
-    },
-    content_security_policy_nonce_in=['script-src']
-)
-
-# Rate limiting with Flask-Limiter
-limiter = Limiter(
-    get_remote_address,
-    app=app,
-    default_limits=["200 per day", "50 per hour"],
-    storage_uri=app.config.get('RATELIMIT_STORAGE_URL')
-)
-
-for route, limit in app.config.get('RATELIMIT_ROUTES', {}).items():
-    limiter.limit(limit)(limiter.shared_limit(limit, scope=route)(lambda: route))
-
-import re
-
-# Security Manager
-class SecurityManager:
-    def __init__(self, request):
-        self.request = request
-        self.xss_patterns = [
-            r"<script.*?>.*?</script>",
-            r"javascript\:",
-            r"onerror\s*=",
-        ]
-        self.sql_injection_patterns = [
-            r"(\'|\-\-|\#|\%27|\%23)",
-            r"((union|select|insert|delete|update|drop|alter)[\s\S]*?(from|into|table|database))",
-        ]
-        self.command_injection_patterns = [
-            r"(&&|\|\||;)",
-            r"(cat|ls|dir|whoami|ifconfig|ipconfig|uname|ps|netstat|curl|wget|bash|sh|powershell|cmd|python|perl|ruby|php|node|java|gcc|g\+\+)",
-        ]
-
-    def inspect_request(self):
-        # Inspect query parameters, form data, and headers
-        for key, value in self.request.args.items():
-            if self.is_malicious(value):
-                return True
-        for key, value in self.request.form.items():
-            if self.is_malicious(value):
-                return True
-        for key, value in self.request.headers.items():
-            if self.is_malicious(value):
-                return True
-        return False
-
-    def is_malicious(self, value):
-        for pattern in self.xss_patterns:
-            if re.search(pattern, value, re.IGNORECASE):
-                return True
-        for pattern in self.sql_injection_patterns:
-            if re.search(pattern, value, re.IGNORECASE):
-                return True
-        for pattern in self.command_injection_patterns:
-            if re.search(pattern, value, re.IGNORECASE):
-                return True
-        return False
-
-# Input validation and sanitization
-class InputValidator:
-    def __init__(self, data):
-        self.data = data
-        self.errors = {}
-
-    def validate_required(self, field):
-        if not self.data.get(field):
-            self.errors[field] = f"{field} is required"
-            return False
-        return True
-
-    def validate_email(self, field):
-        if not self.validate_required(field):
-            return False
-        # Add more robust email validation if needed
-        if "@" not in self.data[field] or "." not in self.data[field]:
-            self.errors[field] = "Invalid email format"
-            return False
-        return True
-
-    def validate_password(self, field):
-        if not self.validate_required(field):
-            return False
-        if len(self.data[field]) < 8:
-            self.errors[field] = "Password must be at least 8 characters long"
-            return False
-        return True
-
-    def sanitize_html(self, field):
-        if field in self.data:
-            self.data[field] = bleach.clean(
-                self.data[field],
-                tags=['a', 'abbr', 'acronym', 'b', 'blockquote', 'code', 'em', 'i', 'li', 'ol', 'strong', 'ul'],
-                attributes={'a': ['href', 'title']},
-                strip=True
-            )
-
-    def get_sanitized_data(self):
-        return self.data
-=======
 # Initialize Security Manager for maritime operations
 from utils.security_manager import init_security_manager
 security_manager = init_security_manager(app)
@@ -232,41 +118,12 @@
 
 # Initialize after imports
 db_retry_manager = init_db_retry()
->>>>>>> 4bf8d512
 
 # Exempt API routes from CSRF protection for offline functionality
 @csrf.exempt
 def csrf_exempt_api(func):
     """Decorator to exempt API routes from CSRF"""
     return func
-
-@app.before_request
-def validate_session():
-    if current_user.is_authenticated:
-        if session.get('ip_address') != request.remote_addr or \
-           session.get('user_agent') != request.headers.get('User-Agent'):
-            logout_user()
-            flash('Your session has been invalidated for security reasons.', 'error')
-            return redirect(url_for('auth.login'))
-
-@app.before_request
-def inspect_request_for_malicious_patterns():
-    # Exempt user agent and referer from inspection
-    exempt_headers = ['User-Agent', 'Referer']
-    headers = {k: v for k, v in request.headers.items() if k not in exempt_headers}
-
-    class ModifiedRequest:
-        pass
-
-    modified_request = ModifiedRequest()
-    modified_request.args = request.args
-    modified_request.form = request.form
-    modified_request.headers = headers
-
-    security_manager = SecurityManager(modified_request)
-    if security_manager.inspect_request():
-        return "Malicious request detected", 403
-
 login_manager.login_view = 'auth.login'
 login_manager.login_message = 'Please log in to access this page.'
 
@@ -561,6 +418,39 @@
             'error': str(e)
         }), 503
 
+# Database initialization and demo user creation
+@app.route('/init-database')
+def init_database_endpoint():
+    """Initialize database and create all demo users"""
+    try:
+        # Create all tables
+        db.create_all()
+        
+        users_created = []
+        
+        # Create simple demo user
+        if not User.query.filter_by(email='demo@maritime.test').first():
+            demo_user = User(
+                email='demo@maritime.test',
+                username='demo_user',
+                password_hash=generate_password_hash('demo123'),
+                is_active=True
+            )
+            db.session.add(demo_user)
+            users_created.append('demo@maritime.test')
+        
+        db.session.commit()
+        
+        return jsonify({
+            'success': True,
+            'message': 'Database initialized successfully',
+            'users_created': users_created,
+            'login_credentials': 'demo@maritime.test / demo123'
+        })
+        
+    except Exception as e:
+        logger.error(f"Database initialization error: {e}")
+        return jsonify({'error': f'Database initialization failed: {str(e)}'}), 500
 
 # API Routes
 @app.route('/api/vessels/summary')
@@ -590,14 +480,9 @@
         return jsonify({'error': 'Failed to fetch vessel details'}), 500
 
 @app.route('/api/vessels/<int:vessel_id>/cargo-tally', methods=['GET', 'POST'])
+@csrf.exempt
 def api_vessel_cargo_tally(vessel_id):
     """Handle cargo tally for specific vessel"""
-    if request.method == 'POST':
-        # Custom CSRF protection for API endpoint
-        csrf_token = request.headers.get('X-CSRF-Token')
-        if not csrf_token or not csrf.validate_csrf(csrf_token):
-            return jsonify({'error': 'Invalid CSRF token'}), 400
-
     try:
         vessel = Vessel.query.get_or_404(vessel_id)
         
@@ -720,16 +605,10 @@
 app.register_blueprint(sync_bp, url_prefix='/sync')
 app.register_blueprint(offline_dashboard_bp, url_prefix='/offline-dashboard')
 
-<<<<<<< HEAD
-# Exempt document processing, sync, and offline dashboard routes from CSRF for offline functionality
-csrf.exempt(document_bp)
-csrf.exempt(sync_bp)
-=======
 # Exempt specific routes from CSRF for offline functionality
 # NOTE: Auth routes should NOT be exempted from CSRF for security
 csrf.exempt(document_bp)
 csrf.exempt(sync_bp) 
->>>>>>> 4bf8d512
 csrf.exempt(offline_dashboard_bp)
 
 # SECURITY FIX: Remove CSRF exemption from auth routes to prevent CSRF attacks
