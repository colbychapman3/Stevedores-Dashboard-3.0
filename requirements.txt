--- conflicted
+++ resolved
@@ -15,11 +15,6 @@
 # Security - Enhanced maritime security stack
 Werkzeug==2.3.7
 WTForms==3.0.1
-<<<<<<< HEAD
-Flask-Talisman==1.1.0
-Flask-Limiter==3.5.0
-bleach==6.1.0
-=======
 Flask-Talisman==1.1.0  # Security headers (CSP, HSTS, etc.)
 Flask-Limiter==3.5.0   # Rate limiting and brute force protection
 bleach==6.1.0          # HTML sanitization for XSS prevention
@@ -40,7 +35,6 @@
 cryptography==45.0.5   # Enhanced version for RSA-4096, ECDSA, and hybrid encryption
 pycryptodome==3.20.0   # Additional cryptographic primitives for maritime security
 hashlib-compat==1.0.1  # Enhanced hashing compatibility for legacy systems
->>>>>>> 4bf8d512
 
 # Utilities
 python-dotenv==1.0.0
